"""
    AbstractRuleNode

Abstract type for representing expression trees.
Expression trees consist of [`RuleNode`](@ref)s and [`Hole`](@ref)s.

- A [`RuleNode`](@ref) represents a certain production rule in the [`AbstractGrammar`](@ref).
- A [`Hole`](@ref) is a placeholder where certain rules in the grammar still can be applied. 
"""
abstract type AbstractRuleNode end


"""
    RuleNode <: AbstractRuleNode

A [`RuleNode`](@ref) represents a node in an expression tree.
Each node corresponds to a certain rule in the [`AbstractGrammar`](@ref).
A [`RuleNode`](@ref) consists of:

- `ind`: The index of the rule in the [`AbstractGrammar`](@ref) which this node is representing.
- `_val`: Field for storing immediately evaluated values
- `children`: The children of this node in the expression tree

!!! compat
    Evaluate immediately functionality is not yet supported by most of Herb.jl.
"""
mutable struct RuleNode <: AbstractRuleNode
    ind::Int # index in grammar
    _val::Any  #value of _() evals
    children::Vector{AbstractRuleNode}
end


"""
    Hole <: AbstractRuleNode

A [`Hole`](@ref) is a placeholder where certain rules from the grammar can still be applied.
The `domain` of a [`Hole`](@ref) defines which rules can be applied.
The `domain` is a bitvector, where the `i`th bit is set to true if the `i`th rule in the grammar can be applied. 
"""
abstract type Hole <: AbstractRuleNode end

"""
    FixedShapedHole <: Hole

- `domain`: A bitvector, where the `i`th bit is set to true if the `i`th rule in the grammar can be applied. All rules in the domain are required to have the same childtypes.
- `children`: The children of this hole in the expression tree.
"""
mutable struct FixedShapedHole <: Hole
    domain::BitVector
    children::Vector{AbstractRuleNode}
end


"""
VariableShapedHole <: Hole

- `domain`: A bitvector, where the `i`th bit is set to true if the `i`th rule in the grammar can be applied.
"""
mutable struct VariableShapedHole <: Hole
    domain::BitVector
end


Hole(domain::BitVector) = VariableShapedHole(domain)


"""
    HoleReference

Contains a hole and the path to the hole from the root of the tree.
"""
struct HoleReference
    hole::Hole
    path::Vector{Int}
end


RuleNode(ind::Int) = RuleNode(ind, nothing, AbstractRuleNode[])
"""
    RuleNode(ind::Int, children::Vector{AbstractRuleNode})

Create a [`RuleNode`](@ref) for the [`AbstractGrammar`](@ref) rule with index `ind` and `children` as subtrees.
"""
RuleNode(ind::Int, children::Vector{<:AbstractRuleNode}) = RuleNode(ind, nothing, children)

"""
    RuleNode(ind::Int, _val::Any)

Create a [`RuleNode`](@ref) for the [`AbstractGrammar`](@ref) rule with index `ind`, 
`_val` as immediately evaluated value and no children

!!! warning
<<<<<<< HEAD
	Only use this constructor if you are absolutely certain that a rule is terminal and cannot have children.
	Use [`RuleNode(ind::Int, grammar::AbstractGrammar)`] for rules that might have children.
	In general, [`Hole`](@ref)s should be used as a placeholder when the children of a node are not yet known.   
=======
    Only use this constructor if you are absolutely certain that a rule is terminal and cannot have children.
    Use [`RuleNode(ind::Int, grammar::Grammar)`] for rules that might have children.
    In general, [`Hole`](@ref)s should be used as a placeholder when the children of a node are not yet known.   
>>>>>>> b31e5c80

!!! compat
    Evaluate immediately functionality is not yet supported by most of Herb.jl.
"""
RuleNode(ind::Int, _val::Any) = RuleNode(ind, _val, AbstractRuleNode[])
    
Base.:(==)(::RuleNode, ::Hole) = false
Base.:(==)(::Hole, ::RuleNode) = false
Base.:(==)(A::RuleNode, B::RuleNode) = 
    (A.ind == B.ind) && 
    length(A.children) == length(B.children) && #required because zip doesn't check lengths
    all(isequal(a, b) for (a, b) ∈ zip(A.children, B.children))
# We do not know how the holes will be expanded yet, so we cannot assume equality even if the domains are equal.
Base.:(==)(A::Hole, B::Hole) = false

Base.copy(r::RuleNode) = RuleNode(r.ind, r._val, r.children)
Base.copy(h::VariableShapedHole) = VariableShapedHole(copy(h.domain))
Base.copy(h::FixedShapedHole) = FixedShapedHole(copy(h.domain), h.children)

function Base.hash(node::RuleNode, h::UInt=zero(UInt))
    retval = hash(node.ind, h)
    for child in node.children
        retval = hash(child, retval)
    end
    return retval
end

function Base.hash(node::Hole, h::UInt=zero(UInt))
    return hash(node.domain, h)
end

function Base.show(io::IO, node::RuleNode; separator=",", last_child::Bool=false)
    print(io, node.ind)
    if !isempty(node.children)
        print(io, "{")
        for (i,c) in enumerate(node.children)
            show(io, c, separator=separator, last_child=(i == length(node.children)))
        end
        print(io, "}")
    elseif !last_child
        print(io, separator)
    end
end

function Base.show(io::IO, node::Hole; separator=",", last_child::Bool=false)
    print(io, "hole[$(node.domain)]")
    if !last_child
        print(io, separator)
    end
end

function Base.show(io::IO, node::FixedShapedHole; separator=",", last_child::Bool=false)
    print(io, "fshole[$(node.domain)]")
    if !isempty(node.children)
        print(io, "{")
        for (i,c) in enumerate(node.children)
        show(io, c, separator=separator, last_child=(i == length(node.children)))
        end
        print(io, "}")
    elseif !last_child
        print(io, separator)
    end
end

"""
    Base.length(root::RuleNode)

Return the number of nodes in the tree rooted at root.
Holes don't count.
"""
function Base.length(root::Union{RuleNode, FixedShapedHole})
    retval = 1
    for c in root.children
        retval += length(c)
    end
    return retval
end

"""
    Base.length(root::VariableShapedHole)

Return the number of nodes in the tree rooted at root.
Holes do count.
"""
Base.length(::VariableShapedHole) = 1

"""
    Base.isless(rn₁::AbstractRuleNode, rn₂::AbstractRuleNode)::Bool

Compares two [`RuleNode`](@ref)s. Returns true if the left [`RuleNode`](@ref) is less than the right [`RuleNode`](@ref).
Order is determined from the index of the [`RuleNode`](@ref)s. 
If both [`RuleNode`](@ref)s have the same index, a depth-first search is 
performed in both [`RuleNode`](@ref)s until nodes with a different index
are found.
"""
Base.isless(rn₁::AbstractRuleNode, rn₂::AbstractRuleNode)::Bool = _rulenode_compare(rn₁, rn₂) == -1


function _rulenode_compare(rn₁::RuleNode, rn₂::RuleNode)::Int
    # Helper function for Base.isless
    if rn₁.ind == rn₂.ind
        for (c₁, c₂) ∈ zip(rn₁.children, rn₂.children)
            comparison = _rulenode_compare(c₁, c₂)
            if comparison ≠ 0
                return comparison
            end
        end
        return 0
    else
        return rn₁.ind < rn₂.ind ? -1 : 1
    end
end

_rulenode_compare(::Hole, ::RuleNode) = -1
_rulenode_compare(::RuleNode, ::Hole) = 1
_rulenode_compare(::Hole, ::Hole) = 0


"""
    depth(root::RuleNode)::Int

Return the depth of the [`AbstractRuleNode`](@ref) tree rooted at root.
Holes do count towards the depth.
"""
function depth(root::AbstractRuleNode)::Int
    retval = 1
    for c in root.children
        retval = max(retval, depth(c)+1)
    end
    return retval
end

depth(::VariableShapedHole) = 1


"""
    node_depth(root::AbstractRuleNode, node::AbstractRuleNode)::Int

Return the depth of `node` for an [`AbstractRuleNode`](@ref) tree rooted at `root`.
Depth is `1` when `root == node`.

!!! warning
    `node` must be a subtree of `root` in order for this function to work.
"""
function node_depth(root::AbstractRuleNode, node::AbstractRuleNode)::Int
    root ≡ node && return 1
    root isa VariableShapedHole && return 1
    for c in root.children
        d = node_depth(c, node)
        d > 0 && (return d+1)
    end
    return 0
end

"""
    rulesoftype(node::RuleNode, ruleset::Set{Int})

Returns every rule in the ruleset that is also used in the [`AbstractRuleNode`](@ref) tree.
"""
function rulesoftype(node::RuleNode, ruleset::Set{Int})
    retval = Set()

    if node.ind ∈ ruleset
        union!(retval, [node.ind])
    end

    if isempty(node.children)
        return retval
    else
        for child ∈ node.children
            union!(retval, rulesoftype(child, ruleset))
        end

        return retval
    end
end

"""
    swap_node(expr::AbstractRuleNode, new_expr::AbstractRuleNode, path::Vector{Int})

Replace a node in `expr`, specified by `path`, with `new_expr`.
Path is a sequence of child indices, starting from the root node.
"""
function swap_node(expr::AbstractRuleNode, new_expr::AbstractRuleNode, path::Vector{Int})
    if length(path) == 1
        expr.children[path[begin]] = new_expr
    else
        swap_node(expr.children[path[begin]], new_expr, path[2:end])
    end
end

"""
    swap_node(expr::RuleNode, node::RuleNode, child_index::Int, new_expr::RuleNode)

Replace child `i` of a node, a part of larger `expr`, with `new_expr`.
"""
function swap_node(expr::RuleNode, node::RuleNode, child_index::Int, new_expr::RuleNode)
    if expr == node 
        node.children[child_index] = new_expr
    else
        for child ∈ expr.children
            swap_node(child, node, child_index, new_expr)
        end
    end
end


"""
    get_rulesequence(node::RuleNode, path::Vector{Int})

Extract the derivation sequence from a path (sequence of child indices) and an [`AbstractRuleNode`](@ref).
If the path is deeper than the deepest node, it returns what it has.
"""
function get_rulesequence(node::RuleNode, path::Vector{Int})
    if node.ind == 0 # sign for empty node 
        return Vector{Int}()
    elseif isempty(node.children) # no childnen, nowehere to follow the path; still return the index
        return [node.ind]
    elseif isempty(path)
        return [node.ind]
    elseif isassigned(path, 2)
        # at least two items are left in the path
        # need to access the child with get because it can happen that the child is not yet built
        return append!([node.ind], get_rulesequence(get(node.children, path[begin], RuleNode(0)), path[2:end]))
    else
        # if only one item left in the path
        # need to access the child with get because it can happen that the child is not yet built
        return append!([node.ind], get_rulesequence(get(node.children, path[begin], RuleNode(0)), Vector{Int}()))
    end
end

get_rulesequence(::Hole, ::Vector{Int}) = Vector{Int}()

"""
    rulesonleft(expr::RuleNode, path::Vector{Int})::Set{Int}

Finds all rules that are used in the left subtree defined by the path.
"""
function rulesonleft(expr::RuleNode, path::Vector{Int})
    if isempty(expr.children)
        # if the encoutered node is terminal or non-expanded non-terminal, return node id
        Set{Int}(expr.ind)
    elseif isempty(path)
        # if path is empty, collect the entire subtree
        ruleset = Set{Int}(expr.ind)
        for ch in expr.children
            union!(ruleset, rulesonleft(ch, Vector{Int}()))
        end
        return ruleset 
    elseif length(path) == 1
        # if there is only one element left in the path, collect all children except the one indicated in the path
        ruleset = Set{Int}(expr.ind)
        for i in 1:path[begin]-1
            union!(ruleset, rulesonleft(expr.children[i], Vector{Int}()))
        end
        return ruleset 
    else
        # collect all subtrees up to the child indexed in the path
        ruleset = Set{Int}(expr.ind)
        for i in 1:path[begin]-1
            union!(ruleset, rulesonleft(expr.children[i], Vector{Int}()))
        end
        union!(ruleset, rulesonleft(expr.children[path[begin]], path[2:end]))
        return ruleset 
    end
end

rulesonleft(h::Hole, loc::Vector{Int}) = Set{Int}(findall(h.domain))


"""
    get_node_at_location(root::AbstractRuleNode, location::Vector{Int})

Retrieves a [`RuleNode`](@ref) at the given location by reference. 
"""
function get_node_at_location(root::AbstractRuleNode, location::Vector{Int})
    if location == []
        return root
    else
        return get_node_at_location(root.children[location[1]], location[2:end])
    end
end

"""
    get_node_at_location(root::VariableShapedHole, location::Vector{Int})

Retrieves the current hole, if location is this very hole. Throws error otherwise.
"""
function get_node_at_location(root::VariableShapedHole, location::Vector{Int})
    if location == []
        return root
    end
    error("Node at the specified location not found.")
end


"""
    get_node_path(root::AbstractRuleNode, node::AbstractRuleNode)

Returns the path from the `root` to the `targetnode`. Returns nothing if no path exists.
"""
function get_node_path(root::AbstractRuleNode, targetnode::AbstractRuleNode)::Union{Vector{Int}, Nothing}
    if root === targetnode
        return Vector{Int}()
    end
    for (i, child) ∈ enumerate(get_children(root))
        path = get_node_path(child, targetnode)
        if !isnothing(path)
            return prepend!(path, i)
        end
    end
    return nothing
end


"""
    number_of_holes(rn::AbstractRuleNode)::Int

Recursively counts the number of holes in an [`AbstractRuleNode`](@ref)
"""
number_of_holes(rn::RuleNode) = reduce(+, [number_of_holes(c) for c ∈ rn.children], init=0)
number_of_holes(rn::FixedShapedHole) = 1 + reduce(+, [number_of_holes(c) for c ∈ rn.children], init=0)
number_of_holes(rn::VariableShapedHole) = 1


"""
    contains_hole(rn::RuleNode) = any(contains_hole(c) for c ∈ rn.children)

Checks if an [`AbstractRuleNode`](@ref) tree contains a [`Hole`](@ref).
"""
contains_hole(rn::RuleNode) = any(contains_hole(c) for c ∈ rn.children)
contains_hole(hole::Hole) = true

"""
    contains_variable_shaped_hole(rn::RuleNode)

Checks if an [`AbstractRuleNode`](@ref) tree contains a [`VariableShapedHole`](@ref).
"""
contains_variable_shaped_hole(rn::AbstractRuleNode) = any(contains_variable_shaped_hole(c) for c ∈ rn.children)
contains_variable_shaped_hole(hole::VariableShapedHole) = true

get_children(rn::RuleNode)::Vector{AbstractRuleNode} = rn.children
get_children(::VariableShapedHole)::Vector{AbstractRuleNode} = []
get_children(h::FixedShapedHole)::Vector{AbstractRuleNode} = h.children<|MERGE_RESOLUTION|>--- conflicted
+++ resolved
@@ -91,15 +91,9 @@
 `_val` as immediately evaluated value and no children
 
 !!! warning
-<<<<<<< HEAD
 	Only use this constructor if you are absolutely certain that a rule is terminal and cannot have children.
 	Use [`RuleNode(ind::Int, grammar::AbstractGrammar)`] for rules that might have children.
 	In general, [`Hole`](@ref)s should be used as a placeholder when the children of a node are not yet known.   
-=======
-    Only use this constructor if you are absolutely certain that a rule is terminal and cannot have children.
-    Use [`RuleNode(ind::Int, grammar::Grammar)`] for rules that might have children.
-    In general, [`Hole`](@ref)s should be used as a placeholder when the children of a node are not yet known.   
->>>>>>> b31e5c80
 
 !!! compat
     Evaluate immediately functionality is not yet supported by most of Herb.jl.
